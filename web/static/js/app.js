--- conflicted
+++ resolved
@@ -5,11 +5,8 @@
         this.feeds = [];
         this.articles = [];
         this.user = null;
-<<<<<<< HEAD
         this.articleFilter = 'unread'; // Default to showing unread articles
-=======
         this.subscriptionInfo = null;
->>>>>>> e9e10881
         
         this.init();
     }
