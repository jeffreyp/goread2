--- conflicted
+++ resolved
@@ -107,7 +107,6 @@
     color: #3c4043;
 }
 
-<<<<<<< HEAD
 .article-filter {
     display: flex;
     gap: 16px;
@@ -125,7 +124,8 @@
 
 .article-filter input[type="radio"] {
     margin: 0;
-=======
+}
+
 /* Subscription Panel */
 .subscription-panel {
     padding: 12px 20px;
@@ -186,7 +186,6 @@
 
 .subscription-panel .upgrade-btn:hover {
     background-color: #1765cc;
->>>>>>> e9e10881
 }
 
 .feed-list {
